
import math
import numpy as np
import scipy as sp

# Allowed units for energy or wavelength arguments
<<<<<<< HEAD
ALLOWED_LAM_UNITS = ['kev','keV','angs','angstrom']
=======
ALLOWED_LAM_UNITS = ['kev','angs','keV','Angs','angstrom','Angstrom']
>>>>>>> 5ac0aef7

##----------------------------------------------------------
# Generic constants

# Speed of light
clight = 3.e10  # cm/s

# Planck's h constant
hplanck = np.float64(4.136e-18)  # keV s

# Electron radius
r_e = 2.83e-13  # cm

# Mass of proton
m_p = np.float64(1.673e-24)  # g

##----------------------------------------------------------
# Constants for converting things

micron2cm = 1.e-6 * 100.0  # cm/micron
pc2cm     = 3.09e18        # cm/parsec
angs2cm   = 1.e-8          # cm/angs

arcs2rad  = (2.0*np.pi) / (360.*60.*60.)  # rad/arcsec
arcm2rad  = (2.0*np.pi) / (360.*60.)      # rad/arcmin

hc        = (clight * hplanck)  # keV cm
hc_angs   = (clight * hplanck) * 1.e8  # keV angs

##----------------------------------------------------------
# Cosmology related constants

# Hubble's constant
h0 = 75.  # km/s/Mpc

# Critical density for Universe
rho_crit = np.float64(1.1e-29)

# Density in units of rho_crit
omega_d = 1.e-5  # dust
omega_m = 0.3    # matter
omega_l = 0.7    # dark energy

# c/H term in distance integral (a distance)
# c/H = Mpc, then convert to cm
cperh0  = (clight * 1.e-5 / h0) * (1.e6 * pc2cm)


##----- Very basic integration functions ------##
# I think I used these for checking something
# way back in the day

# Wrapper for scipy integration, used in cosmology integral
def intz(x, y):
    from scipy import integrate
    return sp.integrate.trapz(y,x)
# Note that scipy calls integration in reverse order as I do

# Basic trapezoidal integration function
def trapezoidal_int(x, y):
    dx = x[1:] - x[:-1]
    dy = y[1:] - y[:-1]
    return np.sum(y[:-1]*dx + 0.5*dx*dy)

# Convert energy or wavelength (angs) to cm

def _lam_cm(lam, unit='kev'):
    assert unit in ALLOWED_LAM_UNITS
<<<<<<< HEAD
    if unit in ['kev', 'keV']:
        result  = hc / lam  # kev cm / kev
    if unit in ['angs', 'angstrom']:
=======
    if unit in ['kev','keV']:
        result  = hc / lam  # kev cm / kev
    if unit in ['angs','Angs','angstrom','Angstrom']:
>>>>>>> 5ac0aef7
        result  = angs2cm * lam  # cm/angs * angs
    return result  # cm

def _lam_kev(lam, unit='kev'):
    assert unit in ALLOWED_LAM_UNITS
<<<<<<< HEAD
    if unit in ['kev', 'keV']:
        result = lam
    if unit in ['angs', 'angstrom']:
=======
    if unit in ['kev','keV']:
        result = lam
    if unit == ['angs','Angs','angstrom','Angstrom']:
>>>>>>> 5ac0aef7
        result = hc_angs / lam  # kev angs / angs
    return result

# Make sure that a scalar number is stored as an array
def _make_array(scalar):
    result = scalar
    if isinstance(scalar, list):
        result = np.array([scalar])
    else:
        try:
            len(scalar)
        except:
            result = np.array([scalar])
            assert len(result) == 1
    return result<|MERGE_RESOLUTION|>--- conflicted
+++ resolved
@@ -4,11 +4,7 @@
 import scipy as sp
 
 # Allowed units for energy or wavelength arguments
-<<<<<<< HEAD
-ALLOWED_LAM_UNITS = ['kev','keV','angs','angstrom']
-=======
 ALLOWED_LAM_UNITS = ['kev','angs','keV','Angs','angstrom','Angstrom']
->>>>>>> 5ac0aef7
 
 ##----------------------------------------------------------
 # Generic constants
@@ -77,29 +73,17 @@
 
 def _lam_cm(lam, unit='kev'):
     assert unit in ALLOWED_LAM_UNITS
-<<<<<<< HEAD
-    if unit in ['kev', 'keV']:
-        result  = hc / lam  # kev cm / kev
-    if unit in ['angs', 'angstrom']:
-=======
     if unit in ['kev','keV']:
         result  = hc / lam  # kev cm / kev
     if unit in ['angs','Angs','angstrom','Angstrom']:
->>>>>>> 5ac0aef7
         result  = angs2cm * lam  # cm/angs * angs
     return result  # cm
 
 def _lam_kev(lam, unit='kev'):
     assert unit in ALLOWED_LAM_UNITS
-<<<<<<< HEAD
-    if unit in ['kev', 'keV']:
-        result = lam
-    if unit in ['angs', 'angstrom']:
-=======
     if unit in ['kev','keV']:
         result = lam
     if unit == ['angs','Angs','angstrom','Angstrom']:
->>>>>>> 5ac0aef7
         result = hc_angs / lam  # kev angs / angs
     return result
 
